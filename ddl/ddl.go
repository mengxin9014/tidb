--- conflicted
+++ resolved
@@ -430,8 +430,6 @@
 	if err != nil {
 		return errors.Trace(ErrNotExists)
 	}
-<<<<<<< HEAD
-=======
 
 	// now we only allow one schema changes at the same time.
 	if len(specs) != 1 {
@@ -441,7 +439,14 @@
 	for _, spec := range specs {
 		switch spec.Action {
 		case AlterAddColumn:
-			err = d.addColumn(ctx, schema, tbl, spec, is.SchemaMetaVersion())
+			job := &model.Job{
+				SchemaID: schema.ID,
+				TableID:  tbl.Meta().ID,
+				Type:     model.ActionAddColumn,
+				Args:     []interface{}{spec},
+			}
+			err = d.startJob(ctx, job)
+			err = d.onDDLChange(err)
 		case AlterDropIndex:
 			err = d.DropIndex(ctx, ident, model.NewCIStr(spec.Name))
 		case AlterAddConstr:
@@ -462,89 +467,7 @@
 			return errors.Trace(err)
 		}
 	}
-	return nil
-}
-
-// Add a column into table
-func (d *ddl) addColumn(ctx context.Context, schema *model.DBInfo, tbl table.Table, spec *AlterSpecification, schemaMetaVersion int64) error {
-	// Find position
-	cols := tbl.Cols()
-	position := len(cols)
-	name := spec.Column.Name
-	// Check column name duplicate.
-	dc := column.FindCol(cols, name)
-	if dc != nil {
-		return errors.Errorf("Try to add a column with the same name of an already exists column.")
-	}
-	if spec.Position.Type == ColumnPositionFirst {
-		position = 0
-	} else if spec.Position.Type == ColumnPositionAfter {
-		// Find the mentioned column.
-		c := column.FindCol(cols, spec.Position.RelativeColumn)
-		if c == nil {
-			return errors.Errorf("No such column: %v", name)
-		}
-		// Insert position is after the mentioned column.
-		position = c.Offset + 1
-	}
-	// TODO: set constraint
-	col, _, err := d.buildColumnAndConstraint(position, spec.Column)
-	if err != nil {
-		return errors.Trace(err)
-	}
-	// insert col into the right place of the column list
-	newCols := make([]*column.Col, 0, len(cols)+1)
-	newCols = append(newCols, cols[:position]...)
-	newCols = append(newCols, col)
-	newCols = append(newCols, cols[position:]...)
-	// adjust position
-	if position != len(cols) {
-		offsetChange := make(map[int]int)
-		for i := position + 1; i < len(newCols); i++ {
-			offsetChange[newCols[i].Offset] = i
-			newCols[i].Offset = i
-		}
-		// Update index offset info
-		for _, idx := range tbl.Indices() {
-			for _, c := range idx.Columns {
-				newOffset, ok := offsetChange[c.Offset]
-				if ok {
-					c.Offset = newOffset
-				}
-			}
-		}
-	}
-	tb := tbl.(*tables.Table)
-	tb.Columns = newCols
->>>>>>> afdc869e
-
-	for _, spec := range specs {
-		err := d.alterTable(ctx, schema, tbl, spec)
-		if err != nil {
-			return errors.Trace(err)
-		}
-	}
-
-	return nil
-}
-
-func (d *ddl) alterTable(ctx context.Context, schema *model.DBInfo, t table.Table, spec *AlterSpecification) error {
-	var job *model.Job
-	switch spec.Action {
-	case AlterAddColumn:
-		job = &model.Job{
-			SchemaID: schema.ID,
-			TableID:  t.Meta().ID,
-			Type:     model.ActionAddColumn,
-			Args:     []interface{}{spec},
-		}
-	default:
-		// TODO: support more actions.
-		return errors.Errorf("Not support alter table spec - %v", spec)
-	}
-
-	err := d.startJob(ctx, job)
-	err = d.onDDLChange(err)
+
 	return nil
 }
 
