// Copyright 2017 PingCAP, Inc.
//
// Licensed under the Apache License, Version 2.0 (the "License");
// you may not use this file except in compliance with the License.
// You may obtain a copy of the License at
//
//     http://www.apache.org/licenses/LICENSE-2.0
//
// Unless required by applicable law or agreed to in writing, software
// distributed under the License is distributed on an "AS IS" BASIS,
// WITHOUT WARRANTIES OR CONDITIONS OF ANY KIND, either express or implied.
// See the License for the specific language governing permissions and
// limitations under the License.

package variable

import (
	"math"

	"github.com/pingcap/tidb/config"
	"github.com/pingcap/tidb/parser/mysql"
	"github.com/pingcap/tidb/sessionctx/variable/featuretag/concurrencyddl"
	"github.com/pingcap/tidb/util/paging"
	"go.uber.org/atomic"
)

/*
	Steps to add a new TiDB specific system variable:

	1. Add a new variable name with comment in this file.
	2. Add the default value of the new variable in this file.
	3. Add SysVar instance in 'defaultSysVars' slice.
*/

// TiDB system variable names that only in session scope.
const (
	TiDBDDLSlowOprThreshold = "ddl_slow_threshold"

	// TiDBSnapshot is used for reading history data, the default value is empty string.
	// The value can be a datetime string like '2017-11-11 20:20:20' or a tso string. When this variable is set, the session reads history data of that time.
	TiDBSnapshot = "tidb_snapshot"

	// TiDBOptAggPushDown is used to enable/disable the optimizer rule of aggregation push down.
	TiDBOptAggPushDown = "tidb_opt_agg_push_down"

	// TiDBOptCartesianBCJ is used to disable/enable broadcast cartesian join in MPP mode
	TiDBOptCartesianBCJ = "tidb_opt_broadcast_cartesian_join"

	TiDBOptMPPOuterJoinFixedBuildSide = "tidb_opt_mpp_outer_join_fixed_build_side"

	// TiDBOptDistinctAggPushDown is used to decide whether agg with distinct should be pushed to tikv/tiflash.
	TiDBOptDistinctAggPushDown = "tidb_opt_distinct_agg_push_down"

	// TiDBOptSkewDistinctAgg is used to indicate the distinct agg has data skew
	TiDBOptSkewDistinctAgg = "tidb_opt_skew_distinct_agg"

	// TiDBBCJThresholdSize is used to limit the size of small table for mpp broadcast join.
	// Its unit is bytes, if the size of small table is larger than it, we will not use bcj.
	TiDBBCJThresholdSize = "tidb_broadcast_join_threshold_size"

	// TiDBBCJThresholdCount is used to limit the count of small table for mpp broadcast join.
	// If we can't estimate the size of one side of join child, we will check if its row number exceeds this limitation.
	TiDBBCJThresholdCount = "tidb_broadcast_join_threshold_count"

	// TiDBOptWriteRowID is used to enable/disable the operations of insert、replace and update to _tidb_rowid.
	TiDBOptWriteRowID = "tidb_opt_write_row_id"

	// TiDBAutoAnalyzeRatio will run if (table modify count)/(table row count) is greater than this value.
	TiDBAutoAnalyzeRatio = "tidb_auto_analyze_ratio"

	// TiDBAutoAnalyzeStartTime will run if current time is within start time and end time.
	TiDBAutoAnalyzeStartTime = "tidb_auto_analyze_start_time"
	TiDBAutoAnalyzeEndTime   = "tidb_auto_analyze_end_time"

	// TiDBChecksumTableConcurrency is used to speed up the ADMIN CHECKSUM TABLE
	// statement, when a table has multiple indices, those indices can be
	// scanned concurrently, with the cost of higher system performance impact.
	TiDBChecksumTableConcurrency = "tidb_checksum_table_concurrency"

	// TiDBCurrentTS is used to get the current transaction timestamp.
	// It is read-only.
	TiDBCurrentTS = "tidb_current_ts"

	// TiDBLastTxnInfo is used to get the last transaction info within the current session.
	TiDBLastTxnInfo = "tidb_last_txn_info"

	// TiDBLastQueryInfo is used to get the last query info within the current session.
	TiDBLastQueryInfo = "tidb_last_query_info"

	// TiDBLastDDLInfo is used to get the last ddl info within the current session.
	TiDBLastDDLInfo = "tidb_last_ddl_info"

	// TiDBConfig is a read-only variable that shows the config of the current server.
	TiDBConfig = "tidb_config"

	// TiDBBatchInsert is used to enable/disable auto-split insert data. If set this option on, insert executor will automatically
	// insert data into multiple batches and use a single txn for each batch. This will be helpful when inserting large data.
	TiDBBatchInsert = "tidb_batch_insert"

	// TiDBBatchDelete is used to enable/disable auto-split delete data. If set this option on, delete executor will automatically
	// split data into multiple batches and use a single txn for each batch. This will be helpful when deleting large data.
	TiDBBatchDelete = "tidb_batch_delete"

	// TiDBBatchCommit is used to enable/disable auto-split the transaction.
	// If set this option on, the transaction will be committed when it reaches stmt-count-limit and starts a new transaction.
	TiDBBatchCommit = "tidb_batch_commit"

	// TiDBDMLBatchSize is used to split the insert/delete data into small batches.
	// It only takes effort when tidb_batch_insert/tidb_batch_delete is on.
	// Its default value is 20000. When the row size is large, 20k rows could be larger than 100MB.
	// User could change it to a smaller one to avoid breaking the transaction size limitation.
	TiDBDMLBatchSize = "tidb_dml_batch_size"

	// The following session variables controls the memory quota during query execution.

	// TiDBMemQuotaQuery controls the memory quota of a query.
	TiDBMemQuotaQuery = "tidb_mem_quota_query" // Bytes.
	// TiDBMemQuotaApplyCache controls the memory quota of a query.
	TiDBMemQuotaApplyCache = "tidb_mem_quota_apply_cache"

	// TiDBGeneralLog is used to log every query in the server in info level.
	TiDBGeneralLog = "tidb_general_log"

	// TiDBLogFileMaxDays is used to log every query in the server in info level.
	TiDBLogFileMaxDays = "tidb_log_file_max_days"

	// TiDBPProfSQLCPU is used to add label sql label to pprof result.
	TiDBPProfSQLCPU = "tidb_pprof_sql_cpu"

	// TiDBRetryLimit is the maximum number of retries when committing a transaction.
	TiDBRetryLimit = "tidb_retry_limit"

	// TiDBDisableTxnAutoRetry disables transaction auto retry.
	TiDBDisableTxnAutoRetry = "tidb_disable_txn_auto_retry"

	// TiDBEnableChunkRPC enables TiDB to use Chunk format for coprocessor requests.
	TiDBEnableChunkRPC = "tidb_enable_chunk_rpc"

	// TiDBOptimizerSelectivityLevel is used to control the selectivity estimation level.
	TiDBOptimizerSelectivityLevel = "tidb_optimizer_selectivity_level"

	// TiDBOptimizerEnableNewOnlyFullGroupByCheck is used to open the newly only_full_group_by check by maintaining functional dependency.
	TiDBOptimizerEnableNewOnlyFullGroupByCheck = "tidb_enable_new_only_full_group_by_check"

	TiDBOptimizerEnableOuterJoinReorder = "tidb_enable_outer_join_reorder"

	// TiDBTxnMode is used to control the transaction behavior.
	TiDBTxnMode = "tidb_txn_mode"

	// TiDBRowFormatVersion is used to control tidb row format version current.
	TiDBRowFormatVersion = "tidb_row_format_version"

	// TiDBEnableTablePartition is used to control table partition feature.
	// The valid value include auto/on/off:
	// on or auto: enable table partition if the partition type is implemented.
	// off: always disable table partition.
	TiDBEnableTablePartition = "tidb_enable_table_partition"

	// TiDBEnableListTablePartition is used to control list table partition feature.
	TiDBEnableListTablePartition = "tidb_enable_list_partition"

	// TiDBSkipIsolationLevelCheck is used to control whether to return error when set unsupported transaction
	// isolation level.
	TiDBSkipIsolationLevelCheck = "tidb_skip_isolation_level_check"

	// TiDBLowResolutionTSO is used for reading data with low resolution TSO which is updated once every two seconds
	TiDBLowResolutionTSO = "tidb_low_resolution_tso"

	// TiDBReplicaRead is used for reading data from replicas, followers for example.
	TiDBReplicaRead = "tidb_replica_read"

	// TiDBAdaptiveClosestReadThreshold is for reading data from closest replicas(with same 'zone' label).
	// TiKV client should send read request to the closest replica(leader/follower) if the estimated response
	// size exceeds this threshold; otherwise, this request should be sent to leader.
	// This variable only take effect when `tidb_replica_read` is 'closest-adaptive'.
	TiDBAdaptiveClosestReadThreshold = "tidb_adaptive_closest_read_threshold"

	// TiDBAllowRemoveAutoInc indicates whether a user can drop the auto_increment column attribute or not.
	TiDBAllowRemoveAutoInc = "tidb_allow_remove_auto_inc"

	// TiDBMultiStatementMode enables multi statement at the risk of SQL injection
	// provides backwards compatibility
	TiDBMultiStatementMode = "tidb_multi_statement_mode"

	// TiDBEvolvePlanTaskMaxTime controls the max time of a single evolution task.
	TiDBEvolvePlanTaskMaxTime = "tidb_evolve_plan_task_max_time"

	// TiDBEvolvePlanTaskStartTime is the start time of evolution task.
	TiDBEvolvePlanTaskStartTime = "tidb_evolve_plan_task_start_time"
	// TiDBEvolvePlanTaskEndTime is the end time of evolution task.
	TiDBEvolvePlanTaskEndTime = "tidb_evolve_plan_task_end_time"

	// TiDBSlowLogThreshold is used to set the slow log threshold in the server.
	TiDBSlowLogThreshold = "tidb_slow_log_threshold"

	// TiDBRecordPlanInSlowLog is used to log the plan of the slow query.
	TiDBRecordPlanInSlowLog = "tidb_record_plan_in_slow_log"

	// TiDBEnableSlowLog enables TiDB to log slow queries.
	TiDBEnableSlowLog = "tidb_enable_slow_log"

	// TiDBCheckMb4ValueInUTF8 is used to control whether to enable the check wrong utf8 value.
	TiDBCheckMb4ValueInUTF8 = "tidb_check_mb4_value_in_utf8"

	// TiDBFoundInPlanCache indicates whether the last statement was found in plan cache
	TiDBFoundInPlanCache = "last_plan_from_cache"

	// TiDBFoundInBinding indicates whether the last statement was matched with the hints in the binding.
	TiDBFoundInBinding = "last_plan_from_binding"

	// TiDBAllowAutoRandExplicitInsert indicates whether explicit insertion on auto_random column is allowed.
	TiDBAllowAutoRandExplicitInsert = "allow_auto_random_explicit_insert"

	// TiDBTxnScope indicates whether using global transactions or local transactions.
	TiDBTxnScope = "txn_scope"

	// TiDBTxnReadTS indicates the next transaction should be staleness transaction and provide the startTS
	TiDBTxnReadTS = "tx_read_ts"

	// TiDBReadStaleness indicates the staleness duration for following statement
	TiDBReadStaleness = "tidb_read_staleness"

	// TiDBEnablePaging indicates whether paging is enabled in coprocessor requests.
	TiDBEnablePaging = "tidb_enable_paging"

	// TiDBReadConsistency indicates whether the autocommit read statement goes through TiKV RC.
	TiDBReadConsistency = "tidb_read_consistency"

	// TiDBSysdateIsNow is the name of the `tidb_sysdate_is_now` system variable
	TiDBSysdateIsNow = "tidb_sysdate_is_now"

	// RequireSecureTransport indicates the secure mode for data transport
	RequireSecureTransport = "require_secure_transport"
)

// TiDB system variable names that both in session and global scope.
const (
	// TiDBBuildStatsConcurrency is used to speed up the ANALYZE statement, when a table has multiple indices,
	// those indices can be scanned concurrently, with the cost of higher system performance impact.
	TiDBBuildStatsConcurrency = "tidb_build_stats_concurrency"

	// TiDBDistSQLScanConcurrency is used to set the concurrency of a distsql scan task.
	// A distsql scan task can be a table scan or a index scan, which may be distributed to many TiKV nodes.
	// Higher concurrency may reduce latency, but with the cost of higher memory usage and system performance impact.
	// If the query has a LIMIT clause, high concurrency makes the system do much more work than needed.
	TiDBDistSQLScanConcurrency = "tidb_distsql_scan_concurrency"

	// TiDBOptInSubqToJoinAndAgg is used to enable/disable the optimizer rule of rewriting IN subquery.
	TiDBOptInSubqToJoinAndAgg = "tidb_opt_insubq_to_join_and_agg"

	// TiDBOptPreferRangeScan is used to enable/disable the optimizer to always prefer range scan over table scan, ignoring their costs.
	TiDBOptPreferRangeScan = "tidb_opt_prefer_range_scan"

	// TiDBOptEnableCorrelationAdjustment is used to indicates if enable correlation adjustment.
	TiDBOptEnableCorrelationAdjustment = "tidb_opt_enable_correlation_adjustment"

	// TiDBOptLimitPushDownThreshold determines if push Limit or TopN down to TiKV forcibly.
	TiDBOptLimitPushDownThreshold = "tidb_opt_limit_push_down_threshold"

	// TiDBOptCorrelationThreshold is a guard to enable row count estimation using column order correlation.
	TiDBOptCorrelationThreshold = "tidb_opt_correlation_threshold"

	// TiDBOptCorrelationExpFactor is an exponential factor to control heuristic approach when tidb_opt_correlation_threshold is not satisfied.
	TiDBOptCorrelationExpFactor = "tidb_opt_correlation_exp_factor"

	// TiDBOptCPUFactor is the CPU cost of processing one expression for one row.
	TiDBOptCPUFactor = "tidb_opt_cpu_factor"
	// TiDBOptCopCPUFactor is the CPU cost of processing one expression for one row in coprocessor.
	TiDBOptCopCPUFactor = "tidb_opt_copcpu_factor"
	// TiDBOptTiFlashConcurrencyFactor is concurrency number of tiflash computation.
	TiDBOptTiFlashConcurrencyFactor = "tidb_opt_tiflash_concurrency_factor"
	// TiDBOptNetworkFactor is the network cost of transferring 1 byte data.
	TiDBOptNetworkFactor = "tidb_opt_network_factor"
	// TiDBOptScanFactor is the IO cost of scanning 1 byte data on TiKV.
	TiDBOptScanFactor = "tidb_opt_scan_factor"
	// TiDBOptDescScanFactor is the IO cost of scanning 1 byte data on TiKV in desc order.
	TiDBOptDescScanFactor = "tidb_opt_desc_factor"
	// TiDBOptSeekFactor is the IO cost of seeking the start value in a range on TiKV or TiFlash.
	TiDBOptSeekFactor = "tidb_opt_seek_factor"
	// TiDBOptMemoryFactor is the memory cost of storing one tuple.
	TiDBOptMemoryFactor = "tidb_opt_memory_factor"
	// TiDBOptDiskFactor is the IO cost of reading/writing one byte to temporary disk.
	TiDBOptDiskFactor = "tidb_opt_disk_factor"
	// TiDBOptConcurrencyFactor is the CPU cost of additional one goroutine.
	TiDBOptConcurrencyFactor = "tidb_opt_concurrency_factor"

	// Variables for the Cost Model Ver2
	// TiDBOptCPUFactorV2 is the CPU factor for the Cost Model Ver2
	TiDBOptCPUFactorV2 = "tidb_opt_cpu_factor_v2"
	// TiDBOptCopCPUFactorV2 is the CopCPU factor for the Cost Model Ver2
	TiDBOptCopCPUFactorV2 = "tidb_opt_copcpu_factor_v2"
	// TiDBOptTiFlashCPUFactorV2 is the TiFlashCPU factor for the Cost Model Ver2
	TiDBOptTiFlashCPUFactorV2 = "tidb_opt_tiflash_cpu_factor_v2"
	// TiDBOptNetworkFactorV2 is the network factor for the Cost Model Ver2
	TiDBOptNetworkFactorV2 = "tidb_opt_network_factor_v2"
	// TiDBOptScanFactorV2 is the scan factor for the Cost Model Ver2
	TiDBOptScanFactorV2 = "tidb_opt_scan_factor_v2"
	// TiDBOptDescScanFactorV2 is the desc scan factor for the Cost Model Ver2
	TiDBOptDescScanFactorV2 = "tidb_opt_desc_factor_v2"
	// TiDBOptTiFlashScanFactorV2 is the TiFlashScan factor for the Cost Model Ver2
	TiDBOptTiFlashScanFactorV2 = "tidb_opt_tiflash_scan_factor_v2"
	// TiDBOptSeekFactorV2 is the seek factor for the Cost Model Ver2
	TiDBOptSeekFactorV2 = "tidb_opt_seek_factor_v2"
	// TiDBOptMemoryFactorV2 is the memory factor for the Cost Model Ver2
	TiDBOptMemoryFactorV2 = "tidb_opt_memory_factor_v2"
	// TiDBOptDiskFactorV2 is the disk factor for the Cost Model Ver2
	TiDBOptDiskFactorV2 = "tidb_opt_disk_factor_v2"
	// TiDBOptConcurrencyFactorV2 is the concurrency factor for the Cost Model Ver2
	TiDBOptConcurrencyFactorV2 = "tidb_opt_concurrency_factor_v2"

	// TiDBIndexJoinBatchSize is used to set the batch size of an index lookup join.
	// The index lookup join fetches batches of data from outer executor and constructs ranges for inner executor.
	// This value controls how much of data in a batch to do the index join.
	// Large value may reduce the latency but consumes more system resource.
	TiDBIndexJoinBatchSize = "tidb_index_join_batch_size"

	// TiDBIndexLookupSize is used for index lookup executor.
	// The index lookup executor first scan a batch of handles from a index, then use those handles to lookup the table
	// rows, this value controls how much of handles in a batch to do a lookup task.
	// Small value sends more RPCs to TiKV, consume more system resource.
	// Large value may do more work than needed if the query has a limit.
	TiDBIndexLookupSize = "tidb_index_lookup_size"

	// TiDBIndexLookupConcurrency is used for index lookup executor.
	// A lookup task may have 'tidb_index_lookup_size' of handles at maximum, the handles may be distributed
	// in many TiKV nodes, we execute multiple concurrent index lookup tasks concurrently to reduce the time
	// waiting for a task to finish.
	// Set this value higher may reduce the latency but consumes more system resource.
	// tidb_index_lookup_concurrency is deprecated, use tidb_executor_concurrency instead.
	TiDBIndexLookupConcurrency = "tidb_index_lookup_concurrency"

	// TiDBIndexLookupJoinConcurrency is used for index lookup join executor.
	// IndexLookUpJoin starts "tidb_index_lookup_join_concurrency" inner workers
	// to fetch inner rows and join the matched (outer, inner) row pairs.
	// tidb_index_lookup_join_concurrency is deprecated, use tidb_executor_concurrency instead.
	TiDBIndexLookupJoinConcurrency = "tidb_index_lookup_join_concurrency"

	// TiDBIndexSerialScanConcurrency is used for controlling the concurrency of index scan operation
	// when we need to keep the data output order the same as the order of index data.
	TiDBIndexSerialScanConcurrency = "tidb_index_serial_scan_concurrency"

	// TiDBMaxChunkSize is used to control the max chunk size during query execution.
	TiDBMaxChunkSize = "tidb_max_chunk_size"

	// TiDBAllowBatchCop means if we should send batch coprocessor to TiFlash. It can be set to 0, 1 and 2.
	// 0 means never use batch cop, 1 means use batch cop in case of aggregation and join, 2, means to force sending batch cop for any query.
	// The default value is 0
	TiDBAllowBatchCop = "tidb_allow_batch_cop"

	// TiDBAllowMPPExecution means if we should use mpp way to execute query or not.
	// Default value is `true`, means to be determined by the optimizer.
	// Value set to `false` means never use mpp.
	TiDBAllowMPPExecution = "tidb_allow_mpp"

	// TiDBHashExchangeWithNewCollation means if hash exchange is supported when new collation is on.
	// Default value is `true`, means support hash exchange when new collation is on.
	// Value set to `false` means not support hash exchange when new collation is on.
	TiDBHashExchangeWithNewCollation = "tidb_hash_exchange_with_new_collation"

	// TiDBEnforceMPPExecution means if we should enforce mpp way to execute query or not.
	// Default value is `false`, means to be determined by variable `tidb_allow_mpp`.
	// Value set to `true` means enforce use mpp.
	// Note if you want to set `tidb_enforce_mpp` to `true`, you must set `tidb_allow_mpp` to `true` first.
	TiDBEnforceMPPExecution = "tidb_enforce_mpp"

	// TiDBMaxTiFlashThreads is the maximum number of threads to execute the request which is pushed down to tiflash.
	// Default value is -1, means it will not be pushed down to tiflash.
	// If the value is bigger than -1, it will be pushed down to tiflash and used to create db context in tiflash.
	TiDBMaxTiFlashThreads = "tidb_max_tiflash_threads"
	// TiDBMPPStoreFailTTL is the unavailable time when a store is detected failed. During that time, tidb will not send any task to
	// TiFlash even though the failed TiFlash node has been recovered.
	TiDBMPPStoreFailTTL = "tidb_mpp_store_fail_ttl"

	// TiDBInitChunkSize is used to control the init chunk size during query execution.
	TiDBInitChunkSize = "tidb_init_chunk_size"

	// TiDBMinPagingSize is used to control the min paging size in the coprocessor paging protocol.
	TiDBMinPagingSize = "tidb_min_paging_size"

	// TiDBMaxPagingSize is used to control the max paging size in the coprocessor paging protocol.
	TiDBMaxPagingSize = "tidb_max_paging_size"

	// TiDBEnableCascadesPlanner is used to control whether to enable the cascades planner.
	TiDBEnableCascadesPlanner = "tidb_enable_cascades_planner"

	// TiDBSkipUTF8Check skips the UTF8 validate process, validate UTF8 has performance cost, if we can make sure
	// the input string values are valid, we can skip the check.
	TiDBSkipUTF8Check = "tidb_skip_utf8_check"

	// TiDBSkipASCIICheck skips the ASCII validate process
	// old tidb may already have fields with invalid ASCII bytes
	// disable ASCII validate can guarantee a safe replication
	TiDBSkipASCIICheck = "tidb_skip_ascii_check"

	// TiDBHashJoinConcurrency is used for hash join executor.
	// The hash join outer executor starts multiple concurrent join workers to probe the hash table.
	// tidb_hash_join_concurrency is deprecated, use tidb_executor_concurrency instead.
	TiDBHashJoinConcurrency = "tidb_hash_join_concurrency"

	// TiDBProjectionConcurrency is used for projection operator.
	// This variable controls the worker number of projection operator.
	// tidb_projection_concurrency is deprecated, use tidb_executor_concurrency instead.
	TiDBProjectionConcurrency = "tidb_projection_concurrency"

	// TiDBHashAggPartialConcurrency is used for hash agg executor.
	// The hash agg executor starts multiple concurrent partial workers to do partial aggregate works.
	// tidb_hashagg_partial_concurrency is deprecated, use tidb_executor_concurrency instead.
	TiDBHashAggPartialConcurrency = "tidb_hashagg_partial_concurrency"

	// TiDBHashAggFinalConcurrency is used for hash agg executor.
	// The hash agg executor starts multiple concurrent final workers to do final aggregate works.
	// tidb_hashagg_final_concurrency is deprecated, use tidb_executor_concurrency instead.
	TiDBHashAggFinalConcurrency = "tidb_hashagg_final_concurrency"

	// TiDBWindowConcurrency is used for window parallel executor.
	// tidb_window_concurrency is deprecated, use tidb_executor_concurrency instead.
	TiDBWindowConcurrency = "tidb_window_concurrency"

	// TiDBMergeJoinConcurrency is used for merge join parallel executor
	TiDBMergeJoinConcurrency = "tidb_merge_join_concurrency"

	// TiDBStreamAggConcurrency is used for stream aggregation parallel executor.
	// tidb_stream_agg_concurrency is deprecated, use tidb_executor_concurrency instead.
	TiDBStreamAggConcurrency = "tidb_streamagg_concurrency"

	// TiDBEnableParallelApply is used for parallel apply.
	TiDBEnableParallelApply = "tidb_enable_parallel_apply"

	// TiDBBackoffLockFast is used for tikv backoff base time in milliseconds.
	TiDBBackoffLockFast = "tidb_backoff_lock_fast"

	// TiDBBackOffWeight is used to control the max back off time in TiDB.
	// The default maximum back off time is a small value.
	// BackOffWeight could multiply it to let the user adjust the maximum time for retrying.
	// Only positive integers can be accepted, which means that the maximum back off time can only grow.
	TiDBBackOffWeight = "tidb_backoff_weight"

	// TiDBDDLReorgWorkerCount defines the count of ddl reorg workers.
	TiDBDDLReorgWorkerCount = "tidb_ddl_reorg_worker_cnt"

	// TiDBDDLReorgBatchSize defines the transaction batch size of ddl reorg workers.
	TiDBDDLReorgBatchSize = "tidb_ddl_reorg_batch_size"

	// TiDBDDLErrorCountLimit defines the count of ddl error limit.
	TiDBDDLErrorCountLimit = "tidb_ddl_error_count_limit"

	// TiDBDDLReorgPriority defines the operations' priority of adding indices.
	// It can be: PRIORITY_LOW, PRIORITY_NORMAL, PRIORITY_HIGH
	TiDBDDLReorgPriority = "tidb_ddl_reorg_priority"

	// TiDBEnableAutoIncrementInGenerated disables the mysql compatibility check on using auto-incremented columns in
	// expression indexes and generated columns described here https://dev.mysql.com/doc/refman/5.7/en/create-table-generated-columns.html for details.
	TiDBEnableAutoIncrementInGenerated = "tidb_enable_auto_increment_in_generated"

	// TiDBPlacementMode is used to control the mode for placement
	TiDBPlacementMode = "tidb_placement_mode"

	// TiDBMaxDeltaSchemaCount defines the max length of deltaSchemaInfos.
	// deltaSchemaInfos is a queue that maintains the history of schema changes.
	TiDBMaxDeltaSchemaCount = "tidb_max_delta_schema_count"

	// TiDBScatterRegion will scatter the regions for DDLs when it is ON.
	TiDBScatterRegion = "tidb_scatter_region"

	// TiDBWaitSplitRegionFinish defines the split region behaviour is sync or async.
	TiDBWaitSplitRegionFinish = "tidb_wait_split_region_finish"

	// TiDBWaitSplitRegionTimeout uses to set the split and scatter region back off time.
	TiDBWaitSplitRegionTimeout = "tidb_wait_split_region_timeout"

	// TiDBForcePriority defines the operations' priority of all statements.
	// It can be "NO_PRIORITY", "LOW_PRIORITY", "HIGH_PRIORITY", "DELAYED"
	TiDBForcePriority = "tidb_force_priority"

	// TiDBConstraintCheckInPlace indicates to check the constraint when the SQL executing.
	// It could hurt the performance of bulking insert when it is ON.
	TiDBConstraintCheckInPlace = "tidb_constraint_check_in_place"

	// TiDBEnableWindowFunction is used to control whether to enable the window function.
	TiDBEnableWindowFunction = "tidb_enable_window_function"

	// TiDBEnablePipelinedWindowFunction is used to control whether to use pipelined window function, it only works when tidb_enable_window_function = true.
	TiDBEnablePipelinedWindowFunction = "tidb_enable_pipelined_window_function"

	// TiDBEnableStrictDoubleTypeCheck is used to control table field double type syntax check.
	TiDBEnableStrictDoubleTypeCheck = "tidb_enable_strict_double_type_check"

	// TiDBOptProjectionPushDown is used to control whether to pushdown projection to coprocessor.
	TiDBOptProjectionPushDown = "tidb_opt_projection_push_down"

	// TiDBEnableVectorizedExpression is used to control whether to enable the vectorized expression evaluation.
	TiDBEnableVectorizedExpression = "tidb_enable_vectorized_expression"

	// TiDBOptJoinReorderThreshold defines the threshold less than which
	// we'll choose a rather time-consuming algorithm to calculate the join order.
	TiDBOptJoinReorderThreshold = "tidb_opt_join_reorder_threshold"

	// TiDBSlowQueryFile indicates which slow query log file for SLOW_QUERY table to parse.
	TiDBSlowQueryFile = "tidb_slow_query_file"

	// TiDBEnableFastAnalyze indicates to use fast analyze.
	TiDBEnableFastAnalyze = "tidb_enable_fast_analyze"

	// TiDBExpensiveQueryTimeThreshold indicates the time threshold of expensive query.
	TiDBExpensiveQueryTimeThreshold = "tidb_expensive_query_time_threshold"

	// TiDBEnableIndexMerge indicates to generate IndexMergePath.
	TiDBEnableIndexMerge = "tidb_enable_index_merge"

	// TiDBEnableNoopFuncs set true will enable using fake funcs(like get_lock release_lock)
	TiDBEnableNoopFuncs = "tidb_enable_noop_functions"

	// TiDBEnableStmtSummary indicates whether the statement summary is enabled.
	TiDBEnableStmtSummary = "tidb_enable_stmt_summary"

	// TiDBStmtSummaryInternalQuery indicates whether the statement summary contain internal query.
	TiDBStmtSummaryInternalQuery = "tidb_stmt_summary_internal_query"

	// TiDBStmtSummaryRefreshInterval indicates the refresh interval in seconds for each statement summary.
	TiDBStmtSummaryRefreshInterval = "tidb_stmt_summary_refresh_interval"

	// TiDBStmtSummaryHistorySize indicates the history size of each statement summary.
	TiDBStmtSummaryHistorySize = "tidb_stmt_summary_history_size"

	// TiDBStmtSummaryMaxStmtCount indicates the max number of statements kept in memory.
	TiDBStmtSummaryMaxStmtCount = "tidb_stmt_summary_max_stmt_count"

	// TiDBStmtSummaryMaxSQLLength indicates the max length of displayed normalized sql and sample sql.
	TiDBStmtSummaryMaxSQLLength = "tidb_stmt_summary_max_sql_length"

	// TiDBCapturePlanBaseline indicates whether the capture of plan baselines is enabled.
	TiDBCapturePlanBaseline = "tidb_capture_plan_baselines"

	// TiDBUsePlanBaselines indicates whether the use of plan baselines is enabled.
	TiDBUsePlanBaselines = "tidb_use_plan_baselines"

	// TiDBEvolvePlanBaselines indicates whether the evolution of plan baselines is enabled.
	TiDBEvolvePlanBaselines = "tidb_evolve_plan_baselines"

	// TiDBEnableExtendedStats indicates whether the extended statistics feature is enabled.
	TiDBEnableExtendedStats = "tidb_enable_extended_stats"

	// TiDBIsolationReadEngines indicates the tidb only read from the stores whose engine type is involved in IsolationReadEngines.
	// Now, only support TiKV and TiFlash.
	TiDBIsolationReadEngines = "tidb_isolation_read_engines"

	// TiDBStoreLimit indicates the limit of sending request to a store, 0 means without limit.
	TiDBStoreLimit = "tidb_store_limit"

	// TiDBMetricSchemaStep indicates the step when query metric schema.
	TiDBMetricSchemaStep = "tidb_metric_query_step"

	// TiDBMetricSchemaRangeDuration indicates the range duration when query metric schema.
	TiDBMetricSchemaRangeDuration = "tidb_metric_query_range_duration"

	// TiDBEnableCollectExecutionInfo indicates that whether execution info is collected.
	TiDBEnableCollectExecutionInfo = "tidb_enable_collect_execution_info"

	// TiDBExecutorConcurrency is used for controlling the concurrency of all types of executors.
	TiDBExecutorConcurrency = "tidb_executor_concurrency"

	// TiDBEnableClusteredIndex indicates if clustered index feature is enabled.
	TiDBEnableClusteredIndex = "tidb_enable_clustered_index"

	// TiDBPartitionPruneMode indicates the partition prune mode used.
	TiDBPartitionPruneMode = "tidb_partition_prune_mode"

	// TiDBRedactLog indicates that whether redact log.
	TiDBRedactLog = "tidb_redact_log"

	// TiDBRestrictedReadOnly is meant for the cloud admin to toggle the cluster read only
	TiDBRestrictedReadOnly = "tidb_restricted_read_only"

	// TiDBSuperReadOnly is tidb's variant of mysql's super_read_only, which has some differences from mysql's super_read_only.
	TiDBSuperReadOnly = "tidb_super_read_only"

	// TiDBShardAllocateStep indicates the max size of continuous rowid shard in one transaction.
	TiDBShardAllocateStep = "tidb_shard_allocate_step"
	// TiDBEnableTelemetry indicates that whether usage data report to PingCAP is enabled.
	TiDBEnableTelemetry = "tidb_enable_telemetry"

	// TiDBEnableAmendPessimisticTxn indicates if amend pessimistic transactions is enabled.
	TiDBEnableAmendPessimisticTxn = "tidb_enable_amend_pessimistic_txn"

	// TiDBMemoryUsageAlarmRatio indicates the alarm threshold when memory usage of the tidb-server exceeds.
	TiDBMemoryUsageAlarmRatio = "tidb_memory_usage_alarm_ratio"

	// TiDBMemoryUsageAlarmIntervalSeconds indicates the alarm interval when memory usage of the tidb-server exceeds.
	TiDBMemoryUsageAlarmIntervalSeconds = "tidb_memory_usage_alarm_interval_seconds"

	// TiDBMemoryUsageAlarmDesensitizationEnable indicates whether to desensitize the alarm information.
	TiDBMemoryUsageAlarmDesensitizationEnable = "tidb_memory_usage_alarm_desensitization_enable"

	// TiDBAutoGcMemoryRatio indicates the auto gc threshold when memory usage of the tidb-server exceeds.
	TiDBAutoGcMemoryRatio = "tidb_auto_gc_memory_ratio"

	// TiDBMemoryUsageAlarmTruncationEnable indicates whether to truncate the alarm information.
	TiDBMemoryUsageAlarmTruncationEnable = "tidb_memory_usage_alarm_truncation_enable"

	// TiDBEnableRateLimitAction indicates whether enabled ratelimit action
	TiDBEnableRateLimitAction = "tidb_enable_rate_limit_action"

	// TiDBEnableAsyncCommit indicates whether to enable the async commit feature.
	TiDBEnableAsyncCommit = "tidb_enable_async_commit"

	// TiDBEnable1PC indicates whether to enable the one-phase commit feature.
	TiDBEnable1PC = "tidb_enable_1pc"

	// TiDBGuaranteeLinearizability indicates whether to guarantee linearizability.
	TiDBGuaranteeLinearizability = "tidb_guarantee_linearizability"

	// TiDBAnalyzeVersion indicates how tidb collects the analyzed statistics and how use to it.
	TiDBAnalyzeVersion = "tidb_analyze_version"

	// TiDBEnableIndexMergeJoin indicates whether to enable index merge join.
	TiDBEnableIndexMergeJoin = "tidb_enable_index_merge_join"

	// TiDBTrackAggregateMemoryUsage indicates whether track the memory usage of aggregate function.
	TiDBTrackAggregateMemoryUsage = "tidb_track_aggregate_memory_usage"

	// TiDBEnableExchangePartition indicates whether to enable exchange partition.
	TiDBEnableExchangePartition = "tidb_enable_exchange_partition"

	// TiDBAllowFallbackToTiKV indicates the engine types whose unavailability triggers fallback to TiKV.
	// Now we only support TiFlash.
	TiDBAllowFallbackToTiKV = "tidb_allow_fallback_to_tikv"

	// TiDBEnableTopSQL indicates whether the top SQL is enabled.
	TiDBEnableTopSQL = "tidb_enable_top_sql"

	// TiDBTopSQLMaxTimeSeriesCount indicates the max number of statements been collected in each time series.
	TiDBTopSQLMaxTimeSeriesCount = "tidb_top_sql_max_time_series_count"

	// TiDBTopSQLMaxMetaCount indicates the max capacity of the collect meta per second.
	TiDBTopSQLMaxMetaCount = "tidb_top_sql_max_meta_count"

	// TiDBEnableLocalTxn indicates whether to enable Local Txn.
	TiDBEnableLocalTxn = "tidb_enable_local_txn"

	// TiDBTSOClientBatchMaxWaitTime indicates the max value of the TSO Batch Wait interval time of PD client.
	TiDBTSOClientBatchMaxWaitTime = "tidb_tso_client_batch_max_wait_time"

	// TiDBTxnCommitBatchSize is used to control the batch size of transaction commit related requests sent by TiDB to TiKV.
	// If a single transaction has a large amount of writes, you can increase the batch size to improve the batch effect,
	// setting too large will exceed TiKV's raft-entry-max-size limit and cause commit failure.
	TiDBTxnCommitBatchSize = "tidb_txn_commit_batch_size"

	// TiDBEnableTSOFollowerProxy indicates whether to enable the TSO Follower Proxy feature of PD client.
	TiDBEnableTSOFollowerProxy = "tidb_enable_tso_follower_proxy"

	// TiDBEnableOrderedResultMode indicates if stabilize query results.
	TiDBEnableOrderedResultMode = "tidb_enable_ordered_result_mode"

	// TiDBRemoveOrderbyInSubquery indicates whether to remove ORDER BY in subquery.
	TiDBRemoveOrderbyInSubquery = "tidb_remove_orderby_in_subquery"

	// TiDBEnablePseudoForOutdatedStats indicates whether use pseudo for outdated stats
	TiDBEnablePseudoForOutdatedStats = "tidb_enable_pseudo_for_outdated_stats"

	// TiDBRegardNULLAsPoint indicates whether regard NULL as point when optimizing
	TiDBRegardNULLAsPoint = "tidb_regard_null_as_point"

	// TiDBTmpTableMaxSize indicates the max memory size of temporary tables.
	TiDBTmpTableMaxSize = "tidb_tmp_table_max_size"

	// TiDBEnableLegacyInstanceScope indicates if instance scope can be set with SET SESSION.
	TiDBEnableLegacyInstanceScope = "tidb_enable_legacy_instance_scope"

	// TiDBTableCacheLease indicates the read lock lease of a cached table.
	TiDBTableCacheLease = "tidb_table_cache_lease"

	// TiDBStatsLoadSyncWait indicates the time sql execution will sync-wait for stats load.
	TiDBStatsLoadSyncWait = "tidb_stats_load_sync_wait"

	// TiDBEnableMutationChecker indicates whether to check data consistency for mutations
	TiDBEnableMutationChecker = "tidb_enable_mutation_checker"
	// TiDBTxnAssertionLevel indicates how strict the assertion will be, which helps to detect and preventing data &
	// index inconsistency problems.
	TiDBTxnAssertionLevel = "tidb_txn_assertion_level"

	// TiDBIgnorePreparedCacheCloseStmt indicates whether to ignore close-stmt commands for prepared statements.
	TiDBIgnorePreparedCacheCloseStmt = "tidb_ignore_prepared_cache_close_stmt"

	// TiDBEnableNewCostInterface is a internal switch to indicates whether to use the new cost calculation interface.
	TiDBEnableNewCostInterface = "tidb_enable_new_cost_interface"

	// TiDBCostModelVersion is a internal switch to indicates the cost model version.
	TiDBCostModelVersion = "tidb_cost_model_version"

	// TiDBBatchPendingTiFlashCount indicates the maximum count of non-available TiFlash tables.
	TiDBBatchPendingTiFlashCount = "tidb_batch_pending_tiflash_count"

	// TiDBQueryLogMaxLen is used to set the max length of the query in the log.
	TiDBQueryLogMaxLen = "tidb_query_log_max_len"

	// TiDBEnableNoopVariables is used to indicate if noops appear in SHOW [GLOBAL] VARIABLES
	TiDBEnableNoopVariables = "tidb_enable_noop_variables"

	// TiDBNonTransactionalIgnoreError is used to ignore error in non-transactional DMLs.
	// When set to false, a non-transactional DML returns when it meets the first error.
	// When set to true, a non-transactional DML finishes all batches even if errors are met in some batches.
	TiDBNonTransactionalIgnoreError = "tidb_nontransactional_ignore_error"

	// Fine grained shuffle is disabled when TiFlashFineGrainedShuffleStreamCount is zero.
	TiFlashFineGrainedShuffleStreamCount = "tiflash_fine_grained_shuffle_stream_count"
	TiFlashFineGrainedShuffleBatchSize   = "tiflash_fine_grained_shuffle_batch_size"

	// TiDBSimplifiedMetrics controls whether to unregister some unused metrics.
	TiDBSimplifiedMetrics = "tidb_simplified_metrics"

	// TiDBMemoryDebugModeMinHeapInUse is used to set tidb memory debug mode trigger threshold.
	// When set to 0, the function is disabled.
	// When set to a negative integer, use memory debug mode to detect the issue of frequent allocation and release of memory.
	// We do not actively trigger gc, and check whether the `tracker memory * (1+bias ratio) > heap in use` each 5s.
	// When set to a positive integer, use memory debug mode to detect the issue of memory tracking inaccurate.
	// We trigger runtime.GC() each 5s, and check whether the `tracker memory * (1+bias ratio) > heap in use`.
	TiDBMemoryDebugModeMinHeapInUse = "tidb_memory_debug_mode_min_heap_inuse"
	// TiDBMemoryDebugModeAlarmRatio is used set tidb memory debug mode bias ratio. Treat memory bias less than this ratio as noise.
	TiDBMemoryDebugModeAlarmRatio = "tidb_memory_debug_mode_alarm_ratio"

	// TiDBEnableAnalyzeSnapshot indicates whether to read data on snapshot when collecting statistics.
	// When set to false, ANALYZE reads the latest data.
	// When set to true, ANALYZE reads data on the snapshot at the beginning of ANALYZE.
	TiDBEnableAnalyzeSnapshot = "tidb_enable_analyze_snapshot"

	// TiDBDefaultStrMatchSelectivity controls some special cardinality estimation strategy for string match functions (like and regexp).
	// When set to 0, Selectivity() will try to evaluate those functions with TopN and NULL in the stats to estimate,
	// and the default selectivity and the selectivity for the histogram part will be 0.1.
	// When set to (0, 1], Selectivity() will use the value of this variable as the default selectivity of those
	// functions instead of the selectionFactor (0.8).
	TiDBDefaultStrMatchSelectivity = "tidb_default_string_match_selectivity"
)

// TiDB vars that have only global scope

const (
	// TiDBGCEnable turns garbage collection on or OFF
	TiDBGCEnable = "tidb_gc_enable"
	// TiDBGCRunInterval sets the interval that GC runs
	TiDBGCRunInterval = "tidb_gc_run_interval"
	// TiDBGCLifetime sets the retention window of older versions
	TiDBGCLifetime = "tidb_gc_life_time"
	// TiDBGCConcurrency sets the concurrency of garbage collection. -1 = AUTO value
	TiDBGCConcurrency = "tidb_gc_concurrency"
	// TiDBGCScanLockMode enables the green GC feature (default)
	TiDBGCScanLockMode = "tidb_gc_scan_lock_mode"
	// TiDBGCMaxWaitTime sets max time for gc advances the safepoint delayed by active transactions
	TiDBGCMaxWaitTime = "tidb_gc_max_wait_time"
	// TiDBEnableEnhancedSecurity restricts SUPER users from certain operations.
	TiDBEnableEnhancedSecurity = "tidb_enable_enhanced_security"
	// TiDBEnableHistoricalStats enables the historical statistics feature (default off)
	TiDBEnableHistoricalStats = "tidb_enable_historical_stats"
	// TiDBPersistAnalyzeOptions persists analyze options for later analyze and auto-analyze
	TiDBPersistAnalyzeOptions = "tidb_persist_analyze_options"
	// TiDBEnableColumnTracking enables collecting predicate columns.
	TiDBEnableColumnTracking = "tidb_enable_column_tracking"
	// TiDBDisableColumnTrackingTime records the last time TiDBEnableColumnTracking is set off.
	// It is used to invalidate the collected predicate columns after turning off TiDBEnableColumnTracking, which avoids physical deletion.
	// It doesn't have cache in memory, and we directly get/set the variable value from/to mysql.tidb.
	TiDBDisableColumnTrackingTime = "tidb_disable_column_tracking_time"
	// TiDBStatsLoadPseudoTimeout indicates whether to fallback to pseudo stats after load timeout.
	TiDBStatsLoadPseudoTimeout = "tidb_stats_load_pseudo_timeout"
	// TiDBMemQuotaBindingCache indicates the memory quota for the bind cache.
	TiDBMemQuotaBindingCache = "tidb_mem_quota_binding_cache"
	// TiDBRCReadCheckTS indicates the tso optimization for read-consistency read is enabled.
	TiDBRCReadCheckTS = "tidb_rc_read_check_ts"
	// TiDBCommitterConcurrency controls the number of running concurrent requests in the commit phase.
	TiDBCommitterConcurrency = "tidb_committer_concurrency"
	// TiDBEnableBatchDML enables batch dml.
	TiDBEnableBatchDML = "tidb_enable_batch_dml"
	// TiDBStatsCacheMemQuota records stats cache quota
	TiDBStatsCacheMemQuota = "tidb_stats_cache_mem_quota"
	// TiDBMemQuotaAnalyze indicates the memory quota for all analyze jobs.
	TiDBMemQuotaAnalyze = "tidb_mem_quota_analyze"
	// TiDBEnableAutoAnalyze determines whether TiDB executes automatic analysis.
	TiDBEnableAutoAnalyze = "tidb_enable_auto_analyze"
	// TiDBMemOOMAction indicates what operation TiDB perform when a single SQL statement exceeds
	// the memory quota specified by tidb_mem_quota_query and cannot be spilled to disk.
	TiDBMemOOMAction = "tidb_mem_oom_action"
	// TiDBEnablePrepPlanCache indicates whether to enable prepared plan cache
	TiDBEnablePrepPlanCache = "tidb_enable_prepared_plan_cache"
	// TiDBPrepPlanCacheSize indicates the number of cached statements.
	TiDBPrepPlanCacheSize = "tidb_prepared_plan_cache_size"
	// TiDBPrepPlanCacheMemoryGuardRatio is used to prevent [performance.max-memory] from being exceeded
	TiDBPrepPlanCacheMemoryGuardRatio = "tidb_prepared_plan_cache_memory_guard_ratio"
	// TiDBMaxAutoAnalyzeTime is the max time that auto analyze can run. If auto analyze runs longer than the value, it
	// will be killed. 0 indicates that there is no time limit.
	TiDBMaxAutoAnalyzeTime = "tidb_max_auto_analyze_time"
	// TiDBEnableConcurrentDDL indicates whether to enable the new DDL framework.
	TiDBEnableConcurrentDDL = "tidb_enable_concurrent_ddl"
	// TiDBAuthSigningCert indicates the path of the signing certificate to do token-based authentication.
	TiDBAuthSigningCert = "tidb_auth_signing_cert"
	// TiDBAuthSigningKey indicates the path of the signing key to do token-based authentication.
	TiDBAuthSigningKey = "tidb_auth_signing_key"
	// TiDBGenerateBinaryPlan indicates whether binary plan should be generated in slow log and statements summary.
	TiDBGenerateBinaryPlan = "tidb_generate_binary_plan"
	// TiDBEnableGCAwareMemoryTrack indicates whether to turn-on GC-aware memory track.
	TiDBEnableGCAwareMemoryTrack = "tidb_enable_gc_aware_memory_track"
	// TiDBEnableTmpStorageOnOOM controls whether to enable the temporary storage for some operators
	// when a single SQL statement exceeds the memory quota specified by the memory quota.
	TiDBEnableTmpStorageOnOOM = "tidb_enable_tmp_storage_on_oom"
	// TiDBDDLEnableFastReorg indicates whether to use lighting backfill process for adding index.
	TiDBDDLEnableFastReorg = "tidb_ddl_fast_reorg"
	// TiDBDDLDiskQuota used to set disk quota for lightning add index.
	TiDBDDLDiskQuota = "tidb_ddl_disk_quota"
)

// TiDB intentional limits
// Can be raised in the future.

const (
	// MaxConfigurableConcurrency is the maximum number of "threads" (goroutines) that can be specified
	// for any type of configuration item that has concurrent workers.
	MaxConfigurableConcurrency = 256
)

// Default TiDB system variable values.
const (
	DefHostname                                    = "localhost"
	DefIndexLookupConcurrency                      = ConcurrencyUnset
	DefIndexLookupJoinConcurrency                  = ConcurrencyUnset
	DefIndexSerialScanConcurrency                  = 1
	DefIndexJoinBatchSize                          = 25000
	DefIndexLookupSize                             = 20000
	DefDistSQLScanConcurrency                      = 15
	DefBuildStatsConcurrency                       = 4
	DefAutoAnalyzeRatio                            = 0.5
	DefAutoAnalyzeStartTime                        = "00:00 +0000"
	DefAutoAnalyzeEndTime                          = "23:59 +0000"
	DefAutoIncrementIncrement                      = 1
	DefAutoIncrementOffset                         = 1
	DefChecksumTableConcurrency                    = 4
	DefSkipUTF8Check                               = false
	DefSkipASCIICheck                              = false
	DefOptAggPushDown                              = false
	DefOptCartesianBCJ                             = 1
	DefOptMPPOuterJoinFixedBuildSide               = false
	DefOptWriteRowID                               = false
	DefOptEnableCorrelationAdjustment              = true
	DefOptLimitPushDownThreshold                   = 100
	DefOptCorrelationThreshold                     = 0.9
	DefOptCorrelationExpFactor                     = 1
	DefOptCPUFactor                                = 3.0
	DefOptCopCPUFactor                             = 3.0
	DefOptTiFlashConcurrencyFactor                 = 24.0
	DefOptNetworkFactor                            = 1.0
	DefOptScanFactor                               = 1.5
	DefOptDescScanFactor                           = 3.0
	DefOptSeekFactor                               = 20.0
	DefOptMemoryFactor                             = 0.001
	DefOptDiskFactor                               = 1.5
	DefOptConcurrencyFactor                        = 3.0
	DefOptCPUFactorV2                              = 30.0
	DefOptCopCPUFactorV2                           = 30.0
	DefOptTiFlashCPUFactorV2                       = 2.0
	DefOptNetworkFactorV2                          = 4.0
	DefOptScanFactorV2                             = 100.0
	DefOptDescScanFactorV2                         = 150.0
	DefOptTiFlashScanFactorV2                      = 15.0
	DefOptSeekFactorV2                             = 9500000.0
	DefOptMemoryFactorV2                           = 0.001
	DefOptDiskFactorV2                             = 1.5
	DefOptConcurrencyFactorV2                      = 3.0
	DefOptInSubqToJoinAndAgg                       = true
	DefOptPreferRangeScan                          = false
	DefBatchInsert                                 = false
	DefBatchDelete                                 = false
	DefBatchCommit                                 = false
	DefCurretTS                                    = 0
	DefInitChunkSize                               = 32
	DefMinPagingSize                               = int(paging.MinPagingSize)
	DefMaxPagingSize                               = int(paging.MaxPagingSize)
	DefMaxChunkSize                                = 1024
	DefDMLBatchSize                                = 0
	DefMaxPreparedStmtCount                        = -1
	DefWaitTimeout                                 = 28800
	DefTiDBMemQuotaApplyCache                      = 32 << 20 // 32MB.
	DefTiDBMemQuotaBindingCache                    = 64 << 20 // 64MB.
	DefTiDBGeneralLog                              = false
	DefTiDBPProfSQLCPU                             = 0
	DefTiDBRetryLimit                              = 10
	DefTiDBDisableTxnAutoRetry                     = true
	DefTiDBConstraintCheckInPlace                  = false
	DefTiDBHashJoinConcurrency                     = ConcurrencyUnset
	DefTiDBProjectionConcurrency                   = ConcurrencyUnset
	DefBroadcastJoinThresholdSize                  = 100 * 1024 * 1024
	DefBroadcastJoinThresholdCount                 = 10 * 1024
	DefTiDBOptimizerSelectivityLevel               = 0
	DefTiDBOptimizerEnableNewOFGB                  = false
	DefTiDBEnableOuterJoinReorder                  = true
	DefTiDBAllowBatchCop                           = 1
	DefTiDBAllowMPPExecution                       = true
	DefTiDBHashExchangeWithNewCollation            = true
	DefTiDBEnforceMPPExecution                     = false
	DefTiFlashMaxThreads                           = -1
	DefTiDBMPPStoreFailTTL                         = "60s"
	DefTiDBTxnMode                                 = ""
	DefTiDBRowFormatV1                             = 1
	DefTiDBRowFormatV2                             = 2
	DefTiDBDDLReorgWorkerCount                     = 4
	DefTiDBDDLReorgBatchSize                       = 256
	DefTiDBDDLErrorCountLimit                      = 512
	DefTiDBMaxDeltaSchemaCount                     = 1024
	DefTiDBPlacementMode                           = PlacementModeStrict
	DefTiDBEnableAutoIncrementInGenerated          = false
	DefTiDBHashAggPartialConcurrency               = ConcurrencyUnset
	DefTiDBHashAggFinalConcurrency                 = ConcurrencyUnset
	DefTiDBWindowConcurrency                       = ConcurrencyUnset
	DefTiDBMergeJoinConcurrency                    = 1 // disable optimization by default
	DefTiDBStreamAggConcurrency                    = 1
	DefTiDBForcePriority                           = mysql.NoPriority
	DefEnableWindowFunction                        = true
	DefEnablePipelinedWindowFunction               = true
	DefEnableStrictDoubleTypeCheck                 = true
	DefEnableVectorizedExpression                  = true
	DefTiDBOptJoinReorderThreshold                 = 0
	DefTiDBDDLSlowOprThreshold                     = 300
	DefTiDBUseFastAnalyze                          = false
	DefTiDBSkipIsolationLevelCheck                 = false
	DefTiDBExpensiveQueryTimeThreshold             = 60 // 60s
	DefTiDBScatterRegion                           = false
	DefTiDBWaitSplitRegionFinish                   = true
	DefWaitSplitRegionTimeout                      = 300 // 300s
	DefTiDBEnableNoopFuncs                         = Off
	DefTiDBEnableNoopVariables                     = true
	DefTiDBAllowRemoveAutoInc                      = false
	DefTiDBUsePlanBaselines                        = true
	DefTiDBEvolvePlanBaselines                     = false
	DefTiDBEvolvePlanTaskMaxTime                   = 600 // 600s
	DefTiDBEvolvePlanTaskStartTime                 = "00:00 +0000"
	DefTiDBEvolvePlanTaskEndTime                   = "23:59 +0000"
	DefInnodbLockWaitTimeout                       = 50 // 50s
	DefTiDBStoreLimit                              = 0
	DefTiDBMetricSchemaStep                        = 60 // 60s
	DefTiDBMetricSchemaRangeDuration               = 60 // 60s
	DefTiDBFoundInPlanCache                        = false
	DefTiDBFoundInBinding                          = false
	DefTiDBEnableCollectExecutionInfo              = true
	DefTiDBAllowAutoRandExplicitInsert             = false
	DefTiDBEnableClusteredIndex                    = ClusteredIndexDefModeIntOnly
	DefTiDBRedactLog                               = false
	DefTiDBRestrictedReadOnly                      = false
	DefTiDBSuperReadOnly                           = false
	DefTiDBShardAllocateStep                       = math.MaxInt64
	DefTiDBEnableTelemetry                         = true
	DefTiDBEnableParallelApply                     = false
	DefTiDBEnableAmendPessimisticTxn               = false
	DefTiDBPartitionPruneMode                      = "static"
	DefTiDBEnableRateLimitAction                   = true
	DefTiDBEnableAsyncCommit                       = false
	DefTiDBEnable1PC                               = false
	DefTiDBGuaranteeLinearizability                = true
	DefTiDBAnalyzeVersion                          = 2
	DefTiDBEnableIndexMergeJoin                    = false
	DefTiDBTrackAggregateMemoryUsage               = true
	DefTiDBEnableExchangePartition                 = false
	DefCTEMaxRecursionDepth                        = 1000
	DefTiDBTmpTableMaxSize                         = 64 << 20 // 64MB.
	DefTiDBEnableLocalTxn                          = false
	DefTiDBTSOClientBatchMaxWaitTime               = 0.0 // 0ms
	DefTiDBEnableTSOFollowerProxy                  = false
	DefTiDBEnableOrderedResultMode                 = false
	DefTiDBEnablePseudoForOutdatedStats            = true
	DefTiDBRegardNULLAsPoint                       = true
	DefEnablePlacementCheck                        = true
	DefTimestamp                                   = "0"
	DefTiDBEnableStmtSummary                       = true
	DefTiDBStmtSummaryInternalQuery                = false
	DefTiDBStmtSummaryRefreshInterval              = 1800
	DefTiDBStmtSummaryHistorySize                  = 24
	DefTiDBStmtSummaryMaxStmtCount                 = 3000
	DefTiDBStmtSummaryMaxSQLLength                 = 4096
	DefTiDBCapturePlanBaseline                     = Off
	DefTiDBEnableIndexMerge                        = true
	DefEnableLegacyInstanceScope                   = true
	DefTiDBTableCacheLease                         = 3 // 3s
	DefTiDBPersistAnalyzeOptions                   = true
	DefTiDBEnableColumnTracking                    = false
	DefTiDBStatsLoadSyncWait                       = 0
	DefTiDBStatsLoadPseudoTimeout                  = false
	DefSysdateIsNow                                = false
	DefTiDBEnableMutationChecker                   = false
	DefTiDBTxnAssertionLevel                       = AssertionOffStr
	DefTiDBIgnorePreparedCacheCloseStmt            = false
	DefTiDBBatchPendingTiFlashCount                = 4000
	DefRCReadCheckTS                               = false
	DefTiDBRemoveOrderbyInSubquery                 = false
	DefTiDBSkewDistinctAgg                         = false
	DefTiDBReadStaleness                           = 0
	DefTiDBGCMaxWaitTime                           = 24 * 60 * 60
	DefMaxAllowedPacket                     uint64 = 67108864
	DefTiDBEnableBatchDML                          = false
	DefTiDBMemQuotaQuery                           = 1073741824 // 1GB
	DefTiDBStatsCacheMemQuota                      = 0
	MaxTiDBStatsCacheMemQuota                      = 1024 * 1024 * 1024 * 1024 // 1TB
	DefTiDBQueryLogMaxLen                          = 4096
	DefRequireSecureTransport                      = false
	DefTiDBCommitterConcurrency                    = 128
	DefTiDBBatchDMLIgnoreError                     = false
	DefTiDBMemQuotaAnalyze                         = -1
	DefTiDBEnableAutoAnalyze                       = true
	DefTiDBMemOOMAction                            = "CANCEL"
	DefTiDBMaxAutoAnalyzeTime                      = 12 * 60 * 60
	DefTiDBEnablePrepPlanCache                     = true
	DefTiDBPrepPlanCacheSize                       = 100
	DefTiDBPrepPlanCacheMemoryGuardRatio           = 0.1
	DefTiDBEnableConcurrentDDL                     = concurrencyddl.TiDBEnableConcurrentDDL
	DefTiDBSimplifiedMetrics                       = false
	DefTiDBEnablePaging                            = true
	DefTiFlashFineGrainedShuffleStreamCount        = 0
	DefStreamCountWhenMaxThreadsNotSet             = 8
	DefTiFlashFineGrainedShuffleBatchSize          = 8192
	DefAdaptiveClosestReadThreshold                = 4096
	DefTiDBEnableAnalyzeSnapshot                   = false
	DefTiDBGenerateBinaryPlan                      = true
	DefEnableTiDBGCAwareMemoryTrack                = true
	DefTiDBDefaultStrMatchSelectivity              = 0.8
	DefTiDBEnableTmpStorageOnOOM                   = true
	DefTiDBEnableFastReorg                         = false
	DefTiDBDDLEnableFastReorg                      = false
	DefTiDBDDLDiskQuota                            = 100 * 1024 * 1024 * 1024 // 100GB
)

// Process global variables.
var (
	ProcessGeneralLog           = atomic.NewBool(false)
	RunAutoAnalyze              = atomic.NewBool(DefTiDBEnableAutoAnalyze)
	GlobalLogMaxDays            = atomic.NewInt32(int32(config.GetGlobalConfig().Log.File.MaxDays))
	QueryLogMaxLen              = atomic.NewInt32(DefTiDBQueryLogMaxLen)
	EnablePProfSQLCPU           = atomic.NewBool(false)
	EnableBatchDML              = atomic.NewBool(false)
	EnableTmpStorageOnOOM       = atomic.NewBool(DefTiDBEnableTmpStorageOnOOM)
	ddlReorgWorkerCounter int32 = DefTiDBDDLReorgWorkerCount
	ddlReorgBatchSize     int32 = DefTiDBDDLReorgBatchSize
	ddlErrorCountlimit    int64 = DefTiDBDDLErrorCountLimit
	ddlReorgRowFormat     int64 = DefTiDBRowFormatV2
	maxDeltaSchemaCount   int64 = DefTiDBMaxDeltaSchemaCount
	// MaxDDLReorgBatchSize is exported for testing.
	MaxDDLReorgBatchSize int32 = 10240
	MinDDLReorgBatchSize int32 = 32
	// DDLSlowOprThreshold is the threshold for ddl slow operations, uint is millisecond.
<<<<<<< HEAD
	DDLSlowOprThreshold                          = config.GetGlobalConfig().Instance.DDLSlowOprThreshold
	ForcePriority                                = int32(DefTiDBForcePriority)
	MaxOfMaxAllowedPacket                 uint64 = 1073741824
	ExpensiveQueryTimeThreshold           uint64 = DefTiDBExpensiveQueryTimeThreshold
	MinExpensiveQueryTimeThreshold        uint64 = 10 // 10s
	DefExecutorConcurrency                       = 5
	MemoryUsageAlarmRatio                        = atomic.NewFloat64(config.GetGlobalConfig().Instance.MemoryUsageAlarmRatio)
	MemoryUsageAlarmIntervalSeconds              = atomic.NewUint64(config.GetGlobalConfig().Instance.MemoryUsageAlarmIntervalSeconds)
	MemoryUsageAlarmDesensitizationEnable        = atomic.NewBool(config.GetGlobalConfig().Instance.MemoryUsageAlarmDesensitizationEnable)
	AutoGcMemoryRatio                            = atomic.NewFloat64(config.GetGlobalConfig().Instance.AutoGcMemoryRatio)
	MemoryUsageAlarmTruncationEnable             = atomic.NewBool(config.GetGlobalConfig().Instance.MemoryUsageAlarmTruncationEnable)
	EnableLocalTxn                               = atomic.NewBool(DefTiDBEnableLocalTxn)
	EnablePointGetCache                          = atomic.NewBool(DefTiDBPointGetCache)
	MaxTSOBatchWaitInterval                      = atomic.NewFloat64(DefTiDBTSOClientBatchMaxWaitTime)
	EnableTSOFollowerProxy                       = atomic.NewBool(DefTiDBEnableTSOFollowerProxy)
	RestrictedReadOnly                           = atomic.NewBool(DefTiDBRestrictedReadOnly)
	VarTiDBSuperReadOnly                         = atomic.NewBool(DefTiDBSuperReadOnly)
	PersistAnalyzeOptions                        = atomic.NewBool(DefTiDBPersistAnalyzeOptions)
	TableCacheLease                              = atomic.NewInt64(DefTiDBTableCacheLease)
	EnableColumnTracking                         = atomic.NewBool(DefTiDBEnableColumnTracking)
	StatsLoadSyncWait                            = atomic.NewInt64(DefTiDBStatsLoadSyncWait)
	StatsLoadPseudoTimeout                       = atomic.NewBool(DefTiDBStatsLoadPseudoTimeout)
	MemQuotaBindingCache                         = atomic.NewInt64(DefTiDBMemQuotaBindingCache)
	GCMaxWaitTime                                = atomic.NewInt64(DefTiDBGCMaxWaitTime)
	StatsCacheMemQuota                           = atomic.NewInt64(DefTiDBStatsCacheMemQuota)
	OOMAction                                    = atomic.NewString(DefTiDBMemOOMAction)
	MaxAutoAnalyzeTime                           = atomic.NewInt64(DefTiDBMaxAutoAnalyzeTime)
=======
	DDLSlowOprThreshold                   = config.GetGlobalConfig().Instance.DDLSlowOprThreshold
	ForcePriority                         = int32(DefTiDBForcePriority)
	MaxOfMaxAllowedPacket          uint64 = 1073741824
	ExpensiveQueryTimeThreshold    uint64 = DefTiDBExpensiveQueryTimeThreshold
	MinExpensiveQueryTimeThreshold uint64 = 10 // 10s
	DefExecutorConcurrency                = 5
	MemoryUsageAlarmRatio                 = atomic.NewFloat64(config.GetGlobalConfig().Instance.MemoryUsageAlarmRatio)
	EnableLocalTxn                        = atomic.NewBool(DefTiDBEnableLocalTxn)
	MaxTSOBatchWaitInterval               = atomic.NewFloat64(DefTiDBTSOClientBatchMaxWaitTime)
	EnableTSOFollowerProxy                = atomic.NewBool(DefTiDBEnableTSOFollowerProxy)
	RestrictedReadOnly                    = atomic.NewBool(DefTiDBRestrictedReadOnly)
	VarTiDBSuperReadOnly                  = atomic.NewBool(DefTiDBSuperReadOnly)
	PersistAnalyzeOptions                 = atomic.NewBool(DefTiDBPersistAnalyzeOptions)
	TableCacheLease                       = atomic.NewInt64(DefTiDBTableCacheLease)
	EnableColumnTracking                  = atomic.NewBool(DefTiDBEnableColumnTracking)
	StatsLoadSyncWait                     = atomic.NewInt64(DefTiDBStatsLoadSyncWait)
	StatsLoadPseudoTimeout                = atomic.NewBool(DefTiDBStatsLoadPseudoTimeout)
	MemQuotaBindingCache                  = atomic.NewInt64(DefTiDBMemQuotaBindingCache)
	GCMaxWaitTime                         = atomic.NewInt64(DefTiDBGCMaxWaitTime)
	StatsCacheMemQuota                    = atomic.NewInt64(DefTiDBStatsCacheMemQuota)
	OOMAction                             = atomic.NewString(DefTiDBMemOOMAction)
	MaxAutoAnalyzeTime                    = atomic.NewInt64(DefTiDBMaxAutoAnalyzeTime)
>>>>>>> a7d18d5f
	// variables for plan cache
	PreparedPlanCacheSize             = atomic.NewUint64(DefTiDBPrepPlanCacheSize)
	PreparedPlanCacheMemoryGuardRatio = atomic.NewFloat64(DefTiDBPrepPlanCacheMemoryGuardRatio)
	EnableConcurrentDDL               = atomic.NewBool(DefTiDBEnableConcurrentDDL)
	DDLForce2Queue                    = atomic.NewBool(false)
	EnableNoopVariables               = atomic.NewBool(DefTiDBEnableNoopVariables)
	// EnableFastReorg indicates whether to use lightning to enhance DDL reorg performance.
	EnableFastReorg = atomic.NewBool(DefTiDBEnableFastReorg)
	// DDLDiskQuota is the temporary variable for set disk quota for lightning
	DDLDiskQuota = atomic.NewInt64(DefTiDBDDLDiskQuota)
)

var (
	// SetMemQuotaAnalyze is the func registered by global/subglobal tracker to set memory quota.
	SetMemQuotaAnalyze func(quota int64) = nil
	// GetMemQuotaAnalyze is the func registered by global/subglobal tracker to get memory quota.
	GetMemQuotaAnalyze func() int64 = nil
	// SetStatsCacheCapacity is the func registered by domain to set statsCache memory quota.
	SetStatsCacheCapacity atomic.Value
	// SwitchConcurrentDDL is the func registered by DDL to switch concurrent DDL.
	SwitchConcurrentDDL func(bool) error = nil
	// EnableDDL is the func registered by ddl to enable running ddl in this instance.
	EnableDDL func() error = nil
	// DisableDDL is the func registered by ddl to disable running ddl in this instance.
	DisableDDL func() error = nil
)

// switchDDL turns on/off DDL in an instance.
func switchDDL(on bool) error {
	if on && EnableDDL != nil {
		return EnableDDL()
	} else if !on && DisableDDL != nil {
		return DisableDDL()
	}
	return nil
}<|MERGE_RESOLUTION|>--- conflicted
+++ resolved
@@ -1039,7 +1039,6 @@
 	MaxDDLReorgBatchSize int32 = 10240
 	MinDDLReorgBatchSize int32 = 32
 	// DDLSlowOprThreshold is the threshold for ddl slow operations, uint is millisecond.
-<<<<<<< HEAD
 	DDLSlowOprThreshold                          = config.GetGlobalConfig().Instance.DDLSlowOprThreshold
 	ForcePriority                                = int32(DefTiDBForcePriority)
 	MaxOfMaxAllowedPacket                 uint64 = 1073741824
@@ -1052,7 +1051,6 @@
 	AutoGcMemoryRatio                            = atomic.NewFloat64(config.GetGlobalConfig().Instance.AutoGcMemoryRatio)
 	MemoryUsageAlarmTruncationEnable             = atomic.NewBool(config.GetGlobalConfig().Instance.MemoryUsageAlarmTruncationEnable)
 	EnableLocalTxn                               = atomic.NewBool(DefTiDBEnableLocalTxn)
-	EnablePointGetCache                          = atomic.NewBool(DefTiDBPointGetCache)
 	MaxTSOBatchWaitInterval                      = atomic.NewFloat64(DefTiDBTSOClientBatchMaxWaitTime)
 	EnableTSOFollowerProxy                       = atomic.NewBool(DefTiDBEnableTSOFollowerProxy)
 	RestrictedReadOnly                           = atomic.NewBool(DefTiDBRestrictedReadOnly)
@@ -1067,30 +1065,6 @@
 	StatsCacheMemQuota                           = atomic.NewInt64(DefTiDBStatsCacheMemQuota)
 	OOMAction                                    = atomic.NewString(DefTiDBMemOOMAction)
 	MaxAutoAnalyzeTime                           = atomic.NewInt64(DefTiDBMaxAutoAnalyzeTime)
-=======
-	DDLSlowOprThreshold                   = config.GetGlobalConfig().Instance.DDLSlowOprThreshold
-	ForcePriority                         = int32(DefTiDBForcePriority)
-	MaxOfMaxAllowedPacket          uint64 = 1073741824
-	ExpensiveQueryTimeThreshold    uint64 = DefTiDBExpensiveQueryTimeThreshold
-	MinExpensiveQueryTimeThreshold uint64 = 10 // 10s
-	DefExecutorConcurrency                = 5
-	MemoryUsageAlarmRatio                 = atomic.NewFloat64(config.GetGlobalConfig().Instance.MemoryUsageAlarmRatio)
-	EnableLocalTxn                        = atomic.NewBool(DefTiDBEnableLocalTxn)
-	MaxTSOBatchWaitInterval               = atomic.NewFloat64(DefTiDBTSOClientBatchMaxWaitTime)
-	EnableTSOFollowerProxy                = atomic.NewBool(DefTiDBEnableTSOFollowerProxy)
-	RestrictedReadOnly                    = atomic.NewBool(DefTiDBRestrictedReadOnly)
-	VarTiDBSuperReadOnly                  = atomic.NewBool(DefTiDBSuperReadOnly)
-	PersistAnalyzeOptions                 = atomic.NewBool(DefTiDBPersistAnalyzeOptions)
-	TableCacheLease                       = atomic.NewInt64(DefTiDBTableCacheLease)
-	EnableColumnTracking                  = atomic.NewBool(DefTiDBEnableColumnTracking)
-	StatsLoadSyncWait                     = atomic.NewInt64(DefTiDBStatsLoadSyncWait)
-	StatsLoadPseudoTimeout                = atomic.NewBool(DefTiDBStatsLoadPseudoTimeout)
-	MemQuotaBindingCache                  = atomic.NewInt64(DefTiDBMemQuotaBindingCache)
-	GCMaxWaitTime                         = atomic.NewInt64(DefTiDBGCMaxWaitTime)
-	StatsCacheMemQuota                    = atomic.NewInt64(DefTiDBStatsCacheMemQuota)
-	OOMAction                             = atomic.NewString(DefTiDBMemOOMAction)
-	MaxAutoAnalyzeTime                    = atomic.NewInt64(DefTiDBMaxAutoAnalyzeTime)
->>>>>>> a7d18d5f
 	// variables for plan cache
 	PreparedPlanCacheSize             = atomic.NewUint64(DefTiDBPrepPlanCacheSize)
 	PreparedPlanCacheMemoryGuardRatio = atomic.NewFloat64(DefTiDBPrepPlanCacheMemoryGuardRatio)
