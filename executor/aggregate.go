--- conflicted
+++ resolved
@@ -18,6 +18,10 @@
 	"bytes"
 	"context"
 	"fmt"
+	"sync"
+	"sync/atomic"
+	"time"
+
 	"github.com/pingcap/errors"
 	"github.com/pingcap/failpoint"
 	"github.com/pingcap/tidb/executor/aggfuncs"
@@ -41,9 +45,6 @@
 	"github.com/twmb/murmur3"
 	"go.uber.org/zap"
 	"golang.org/x/exp/slices"
-	"sync"
-	"sync/atomic"
-	"time"
 )
 
 type aggPartialResultMapper map[string][]aggfuncs.PartialResult
@@ -619,12 +620,9 @@
 			partialResults[i][j] = partialResult
 			allMemDelta += memDelta // the memory usage of PartialResult
 		}
-<<<<<<< HEAD
 		allMemDelta += int64(partialResultSize * 8)
 		mapper[string(groupKey[i])] = partialResults[i]
 		allMemDelta += int64(len(groupKey[i]))
-=======
->>>>>>> d67e29e6
 		// Map will expand when count > bucketNum * loadFactor. The memory usage will double.
 		if len(mapper)+1 > (1<<w.BInMap)*hack.LoadFactorNum/hack.LoadFactorDen {
 			w.memTracker.Consume(hack.DefBucketMemoryUsageForMapStrToSlice * (1 << w.BInMap))
